--- conflicted
+++ resolved
@@ -135,21 +135,10 @@
 		returnName: string,
 		names: DegeneratorNames,
 		options: CompileOptions = {}
-<<<<<<< HEAD
-	): T {
-		const output = _supportsAsync ? 'async' : 'generator';
-		const compiled = degenerator(code, names, { ...options, output });
+	): (...args: A) => Promise<R> {
+		const compiled = degenerator(code, names);
 		const vm = new VM(options);
 		const fn = vm.run(`${compiled};${returnName}`);
-=======
-	): (...args: A) => Promise<R> {
-		const compiled = degenerator(code, names);
-		const fn = runInNewContext(
-			`${compiled};${returnName}`,
-			options.sandbox,
-			options
-		);
->>>>>>> 7ad10418
 		if (typeof fn !== 'function') {
 			throw new Error(
 				`Expected a "function" to be returned for \`${returnName}\`, but got "${typeof fn}"`
